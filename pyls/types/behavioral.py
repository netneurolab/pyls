--- conflicted
+++ resolved
@@ -58,7 +58,6 @@
 
         return np.row_stack(crosscov)
 
-<<<<<<< HEAD
     def make_permutation(self, X, Y, perminds):
         """
         Permutes `Y` according to `perminds`, leaving `X` un-permuted
@@ -82,10 +81,7 @@
 
         return X, Y[perminds]
 
-    def boot_distrib(self, X, Y, U_boot, groups):
-=======
     def boot_distrib(self, X, Y, U_boot, groups, verbose=True):
->>>>>>> 0ff660ae
         """
         Generates bootstrapped distribution for behavioral correlations
 
@@ -119,19 +115,7 @@
                             inds=self.bootsamp[:, i],
                             original=U_boot[..., i]) for i in generator)
 
-<<<<<<< HEAD
-        if self.inputs.verbose:
-            gen = utils.trange(self.inputs.n_boot, desc='Calculating CI')
-        else:
-            gen = range(self.inputs.n_boot)
-
-        for i in gen:
-            boot = self.bootsamp[:, i]
-            tusc = X[boot] @ compute.normalize(U_boot[:, :, i])
-            distrib[:, :, i] = self.gen_covcorr(tusc, Y[boot], groups)
-=======
         return np.stack(out, axis=-1)
->>>>>>> 0ff660ae
 
     def _single_distrib(self, X, Y, groups, inds, original):
         """
